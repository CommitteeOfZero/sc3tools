use crate::text::EncodingMaps;
use itertools::Itertools;
use nom::{
    bytes::complete::is_not,
    character::complete::{char, line_ending, not_line_ending},
    combinator::{map, map_opt, map_res, opt},
    multi::separated_list0,
    sequence::{delimited, pair, preceded, tuple},
    IResult,
};
use rust_embed::RustEmbed;
use std::{borrow::Cow, collections::HashMap, ops::RangeInclusive};
use serde::Deserialize;
use serde_json;

#[derive(RustEmbed)]
#[folder = "resources/"]
<<<<<<< HEAD
struct ResourceDir;

#[derive(Copy, Clone, Eq, PartialEq)]
pub enum Game {
    SteinsGateHD,
    ChaosHeadLoveChuChu,
    RoboticsNotes,
    SteinsGatePhenogram,
    ChaosChild,
    SteinsGate0,
    ChaosChildLoveChuChu,
    RoboticsNotesDash,
    IwakuraAria
}

lazy_static! {
    pub static ref DEFS: Vec<GameDef> = vec![
        GameDef::new(
            Game::SteinsGateHD,
            "Steins;Gate Steam",
            "sghd",
            &["sghd", "steinsgatehd"],
            None,
            vec!['\'', '-', '[', ']', '(', ')']
        ),
        GameDef::new(
            Game::ChaosHeadLoveChuChu,
            "Chaos;Head LCC",
            "chlcc",
            &["chlcc", "chaosheadlcc"],
            None,
            vec!['\'','-']
        ),
        GameDef::new(
            Game::RoboticsNotes,
            "Robotics;Notes",
            "rn",
            &["rn", "roboticsnotes"],
            None,
            vec!['\'', '-', '[', ']', '(', ')']
        ),
        GameDef::new(
            Game::SteinsGatePhenogram,
            "Steins;Gate: Linear Bounded Phenogram",
            "sglbp",
            &["sglbp", "steinsgatelbp"],
            None,
            vec!['\'', '-', '[', ']', '(', ')']
        ),
        GameDef::new(
            Game::ChaosChild,
            "Chaos;Child",
            "cc",
            &["cc", "chaoschild"],
            Some('\u{E12F}'..='\u{E2AF}'),
            vec!['\'']
        ),
        GameDef::new(
            Game::SteinsGate0,
            "Steins;Gate 0",
            "sg0",
            &["sg0", "steinsgate0"],
            Some('\u{E12F}'..='\u{E2AF}'),
            vec!['\'', '-', '[', ']', '(', ')']
        ),
        GameDef::new(
            Game::ChaosChildLoveChuChu,
            "Chaos;Child LCC",
            "cclcc",
            &["cclcc", "chaoschildlcc"],
            Some('\u{E12F}'..='\u{E2AF}'),
            vec!['\'']
        ),
        GameDef::new(
            Game::RoboticsNotesDash,
            "Robotics;Notes DaSH",
            "rnd",
            &["rnd", "roboticsnotesdash"],
            None,
            vec!['\'']
        ),
        GameDef::new(
            Game::IwakuraAria,
            "Iwakura Aria",
            "ia",
            &["ia", "iwakuraaria"],
            None,
            vec!['\'']
        )
    ];
}
=======
pub struct ResourceDir;
>>>>>>> 3c63286d

pub struct GameDef {
    #[allow(dead_code)]
    pub full_name: String,
    pub aliases: Vec<String>,
    #[allow(dead_code)]
    reserved_codepoints: Option<RangeInclusive<char>>,
    charset: Vec<char>,
    pub compound_chars: HashMap<char, String>,
    pub encoding_maps: EncodingMaps,
    pub fullwidth_blocklist: Vec<char>,
}

#[derive(Deserialize)]
pub struct GameDefJson<'a> {
    pub name: String,
    pub resource_dir: &'a str,
    pub aliases: Vec<String>,
    #[allow(dead_code)]
    pub reserved_codepoints: Option<RangeInclusive<char>>,
    pub fullwidth_blocklist: Vec<char>,
}

impl<'a> From<GameDefJson<'a>> for GameDef {
    fn from(json: GameDefJson<'a>) -> Self {
        Self::new(
            json.name,
            json.resource_dir,
            json.aliases,
            json.reserved_codepoints,
            json.fullwidth_blocklist,
        )
    }
}

impl GameDef {
    pub fn new(
        full_name: String,
        resource_dir: &str,
        aliases: Vec<String>,
        reserved_codepoints: Option<RangeInclusive<char>>,
        fullwidth_blocklist: Vec<char>,
    ) -> Self {
        fn file_path(resource_dir: &str, name: &'static str) -> String {
            format!("{}/{}", resource_dir, name)
        }

        let charset: Cow<[u8]> =
            ResourceDir::get(&file_path(resource_dir, "charset.utf8")).unwrap();
        let charset: Vec<char> = std::str::from_utf8(charset.as_ref())
            .unwrap()
            .chars()
            .collect();
        let compound_chars: Cow<[u8]> =
            ResourceDir::get(&file_path(resource_dir, "compound_chars.map")).unwrap();
        let compound_chars = std::str::from_utf8(compound_chars.as_ref()).unwrap();
        let compound_chars = parse_compound_ch_map(compound_chars);
        let encoding_maps = EncodingMaps::new(&charset, &compound_chars);

        if let Err(err) = encoding_maps {
            panic!(
                "Error while constructing encoding maps for {}. \
                The following Private Use Area characters were not found in the charset: [{}]",
                full_name,
                err.missing_pua_chars
                    .into_iter()
                    .map(|ch| format!("'{}'", ch.escape_unicode()))
                    .join(", ")
            );
        }

        Self {
            full_name,
            aliases,
            reserved_codepoints,
            charset,
            compound_chars,
            encoding_maps: encoding_maps.unwrap(),
            fullwidth_blocklist,
        }
    }

    pub fn charset(&self) -> &[char] {
        &self.charset
    }

}

pub fn get_by_alias<'a>(defs: &'a [GameDef], alias: &str) -> Option<&'a GameDef> {
    defs.iter().find(|x| x.aliases.iter().any(|a| a == alias))
}

pub fn build_gamedefs_from_json(json: &str) -> Vec<GameDef> {
    let defs: Vec<GameDefJson> = serde_json::from_str(json).unwrap();
    defs.into_iter().map(GameDef::from).collect()
}

#[derive(Eq, PartialEq, Debug)]
struct PuaMapping<'a> {
    codepoint_range: RangeInclusive<char>,
    ch: &'a str,
}

impl<'a> PuaMapping<'a> {
    fn new(codepoint_range: RangeInclusive<char>, ch: &'a str) -> Self {
        Self {
            codepoint_range,
            ch,
        }
    }

    pub fn parse(i: &str) -> IResult<&str, PuaMapping> {
        fn codepoint(i: &str) -> IResult<&str, char> {
            map_opt(
                map_res(is_not("-]"), |s| u32::from_str_radix(s, 16)),
                std::char::from_u32,
            )(i)
        }

        fn range(i: &str) -> IResult<&str, RangeInclusive<char>> {
            map(
                delimited(
                    char('['),
                    pair(codepoint, opt(preceded(char('-'), codepoint))),
                    char(']'),
                ),
                |(a, b)| match (a, b) {
                    (a, Some(b)) => (a..=b),
                    _ => (a..=a),
                },
            )(i)
        }

        map(tuple((range, char('='), not_line_ending)), |(r, _, ch)| {
            PuaMapping::new(r, ch)
        })(i)
    }
}

fn parse_compound_ch_map(i: &str) -> HashMap<char, String> {
    let mappings = separated_list0(line_ending, PuaMapping::parse)(i).unwrap().1;
    mappings
        .iter()
        .flat_map(|m| {
            m.codepoint_range
                .clone()
                .map(move |codepoint| (codepoint, m.ch.to_string()))
        })
        .collect()
}

#[cfg(test)]
mod tests {
    use super::*;

    #[test]
    fn parse_pua_mapping() {
        assert_eq!(
            PuaMapping::parse("[E01C]=meow").unwrap().1,
            PuaMapping::new('\u{E01C}'..='\u{E01C}', "meow")
        );

        assert_eq!(
            PuaMapping::parse("[E01C-E01F]=¹⁸").unwrap().1,
            PuaMapping::new('\u{E01C}'..='\u{E01F}', "¹⁸")
        );
    }
}<|MERGE_RESOLUTION|>--- conflicted
+++ resolved
@@ -15,101 +15,7 @@
 
 #[derive(RustEmbed)]
 #[folder = "resources/"]
-<<<<<<< HEAD
-struct ResourceDir;
-
-#[derive(Copy, Clone, Eq, PartialEq)]
-pub enum Game {
-    SteinsGateHD,
-    ChaosHeadLoveChuChu,
-    RoboticsNotes,
-    SteinsGatePhenogram,
-    ChaosChild,
-    SteinsGate0,
-    ChaosChildLoveChuChu,
-    RoboticsNotesDash,
-    IwakuraAria
-}
-
-lazy_static! {
-    pub static ref DEFS: Vec<GameDef> = vec![
-        GameDef::new(
-            Game::SteinsGateHD,
-            "Steins;Gate Steam",
-            "sghd",
-            &["sghd", "steinsgatehd"],
-            None,
-            vec!['\'', '-', '[', ']', '(', ')']
-        ),
-        GameDef::new(
-            Game::ChaosHeadLoveChuChu,
-            "Chaos;Head LCC",
-            "chlcc",
-            &["chlcc", "chaosheadlcc"],
-            None,
-            vec!['\'','-']
-        ),
-        GameDef::new(
-            Game::RoboticsNotes,
-            "Robotics;Notes",
-            "rn",
-            &["rn", "roboticsnotes"],
-            None,
-            vec!['\'', '-', '[', ']', '(', ')']
-        ),
-        GameDef::new(
-            Game::SteinsGatePhenogram,
-            "Steins;Gate: Linear Bounded Phenogram",
-            "sglbp",
-            &["sglbp", "steinsgatelbp"],
-            None,
-            vec!['\'', '-', '[', ']', '(', ')']
-        ),
-        GameDef::new(
-            Game::ChaosChild,
-            "Chaos;Child",
-            "cc",
-            &["cc", "chaoschild"],
-            Some('\u{E12F}'..='\u{E2AF}'),
-            vec!['\'']
-        ),
-        GameDef::new(
-            Game::SteinsGate0,
-            "Steins;Gate 0",
-            "sg0",
-            &["sg0", "steinsgate0"],
-            Some('\u{E12F}'..='\u{E2AF}'),
-            vec!['\'', '-', '[', ']', '(', ')']
-        ),
-        GameDef::new(
-            Game::ChaosChildLoveChuChu,
-            "Chaos;Child LCC",
-            "cclcc",
-            &["cclcc", "chaoschildlcc"],
-            Some('\u{E12F}'..='\u{E2AF}'),
-            vec!['\'']
-        ),
-        GameDef::new(
-            Game::RoboticsNotesDash,
-            "Robotics;Notes DaSH",
-            "rnd",
-            &["rnd", "roboticsnotesdash"],
-            None,
-            vec!['\'']
-        ),
-        GameDef::new(
-            Game::IwakuraAria,
-            "Iwakura Aria",
-            "ia",
-            &["ia", "iwakuraaria"],
-            None,
-            vec!['\'']
-        )
-    ];
-}
-=======
 pub struct ResourceDir;
->>>>>>> 3c63286d
 
 pub struct GameDef {
     #[allow(dead_code)]
